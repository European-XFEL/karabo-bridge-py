#!/usr/bin/env python
import os.path as osp
import re
from setuptools import setup, find_packages
import sys


def get_script_path():
    return osp.dirname(osp.realpath(sys.argv[0]))


def read(*parts):
    return open(osp.join(get_script_path(), *parts)).read()


def find_version(*parts):
    vers_file = read(*parts)
    match = re.search(r'^__version__ = "(\d+\.\d+\.\d+)"', vers_file, re.M)
    if match is not None:
        return match.group(1)
    raise RuntimeError("Unable to find version string.")


setup(name="euxfel_karabo_bridge",
      version=find_version("euxfel_karabo_bridge", "__init__.py"),
      author="European XFEL GmbH",
      author_email="cas-support@xfel.eu",
      maintainer="Thomas Michelat",
      url="https://github.com/European-XFEL/karabo-bridge-py",
      description=("Python 3 tools to request data from the Karabo control"
                   "system."),
      long_description=read("README.md"),
      license="BSD-3-Clause",
      packages=find_packages(),
      install_requires=[r for r in read('requirements.txt').splitlines()],
<<<<<<< HEAD
      packages=["euxfel_karabo_bridge"],
      scripts=["bin/glimpse"],
=======
>>>>>>> 13ded27a
      classifiers=[
          'Development Status :: 3 - Alpha',
          'Environment :: Console',
          'Intended Audience :: Developers',
          'Intended Audience :: Science/Research',
          'License :: OSI Approved :: BSD License',
          'Operating System :: POSIX :: Linux',
          'Programming Language :: Python :: 3.4',
          'Programming Language :: Python :: 3.5',
          'Programming Language :: Python :: 3.6',
      ]
      )<|MERGE_RESOLUTION|>--- conflicted
+++ resolved
@@ -31,13 +31,14 @@
                    "system."),
       long_description=read("README.md"),
       license="BSD-3-Clause",
+      install_requires=[r for r in read('requirements.txt').splitlines()],
       packages=find_packages(),
-      install_requires=[r for r in read('requirements.txt').splitlines()],
-<<<<<<< HEAD
-      packages=["euxfel_karabo_bridge"],
-      scripts=["bin/glimpse"],
-=======
->>>>>>> 13ded27a
+      entry_points={
+          'console_scripts': [
+              'krbb_glimpse=euxfel_karabo_bridge.cli.glimpse:main',
+#              'krbb_server_sim=euxfel_karabo_bridge.simulation:server_sim'
+              ],
+      },
       classifiers=[
           'Development Status :: 3 - Alpha',
           'Environment :: Console',
