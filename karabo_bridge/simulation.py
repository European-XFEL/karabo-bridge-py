# coding: utf-8
"""
Set of functions to simulate karabo bridge server and generate fake
detector data.

Copyright (c) 2017, European X-Ray Free-Electron Laser Facility GmbH
All rights reserved.

You should have received a copy of the 3-Clause BSD License along with this
program. If not, see <https://opensource.org/licenses/BSD-3-Clause>
"""

from functools import partial
from os import uname
import pickle
from time import time
from threading import Thread
import copy

import msgpack
import msgpack_numpy
import numpy as np
import zmq


__all__ = ['start_gen']


msgpack_numpy.patch()


class Detector:
    # Overridden in subclasses
    pulses = 0  # nimages per XRAY train
    modules = 0  # nb of super modules composing the detector
    mod_x = 0  # pixel count (y axis) of a single super module
    mod_y = 0  # pixel count (x axis) of a single super module
    pixel_size = 0  # [mm]
    distance = 0  # Sample to detector distance [mm]
    layout = np.array([[]])  # super module layout of the detector

    @staticmethod
    def getDetector(detector, source='', raw=False, gen='random',
                    data_like='online'):
        if detector == 'AGIPD':
            if not raw:
                default = 'SPB_DET_AGIPD1M-1/CAL/APPEND_CORRECTED'
            else:
                default = 'SPB_DET_AGIPD1M-1/CAL/APPEND_RAW'
            source = source or default
            return AGIPD(source, raw=raw, gen=gen, data_like=data_like)
        elif detector == 'AGIPDModule':
            if not raw:
                raise NotImplementedError(
                    'Calib. Data for single Modules not available yet')
            source = source or 'SPB_DET_AGIPD1M-1/DET/0CH0:xtdf'
            return AGIPDModule(source, raw=raw, gen=gen, data_like=data_like)
        elif detector == 'LPD':
            if not raw:
                default = 'FXE_DET_LPD1M-1/CAL/APPEND_CORRECTED'
            else:
                default = 'FXE_DET_LPD1M-1/CAL/APPEND_RAW'
            source = source or default
            return LPD(source, raw=raw, gen=gen)
        else:
            raise NotImplementedError('detector %r not available' % detector)

    def __init__(self, source='', raw=True, gen='random', data_like='online'):
        self.source = source or 'INST_DET_GENERIC/DET/detector'
        self.raw = raw
        self.data_like = data_like
        if gen == 'random':
            self.genfunc = self.random
        elif gen == 'zeros':
            self.genfunc = self.zeros
        else:
            raise NotImplementedError('gen func %r not implemented' % gen)

    @property
    def data_type(self):
        if self.raw:
            return np.uint16
        else:
            return np.float32

    def corr_passport(self):
        domain = self.source.partition('/')[0]
        passport = [
            '%s/CAL/THRESHOLDING_Q1M1' % domain,
            '%s/CAL/OFFSET_CORR_Q1M1' % domain,
            '%s/CAL/RELGAIN_CORR_Q1M1' % domain
        ]
        return passport

    @property
    def data_shape(self):
<<<<<<< HEAD
        if self.data_like == 'online':
            shape = (self.modules, self.mod_y, self.mod_x, self.pulses)
=======
        shape = () if self.modules == 1 else (self.modules, )
        if self.frame == 'online':
            shape += (self.mod_y, self.mod_x, self.pulses)
>>>>>>> f9328d0e
        else:
            shape = (self.pulses, ) + shape + (self.mod_x, self.mod_y)
        return shape

    def random(self):
        return np.random.uniform(low=1500, high=1600,
                                 size=self.data_shape).astype(self.data_type)

    def zeros(self):
        return np.zeros(self.data_shape, dtype=self.data_type)

    def module_position(self, ix):
        y, x = np.where(self.layout == ix)
        assert len(y) == len(x) == 1
        return x[0], y[0]

    @staticmethod
    def gen_metadata(source, timestamp, trainId):
        sec, frac = str(timestamp).split('.')
        meta = {}
        meta[source] = {
            'source': source,
            'timestamp': timestamp,
            'timestamp.tid': trainId,
            'timestamp.sec': sec,
            'timestamp.frac': frac.ljust(18, '0')  # attosecond resolution
        }
        return meta

    def gen_data(self, trainId):
        data = {}
        timestamp = time()
        data['image.data'] = self.genfunc()
        base_src = '/'.join((self.source.rpartition('/')[0], '{}CH0:xtdf'))
        sources = [base_src.format(i) for i in range(16)]
        # TODO: cellId differ between AGIPD/LPD
        data['image.cellId'] = np.arange(self.pulses, dtype=np.uint16)
        if not self.raw:
            data['image.passport'] = self.corr_passport()
        if self.modules > 1:
            # More than one modules have sources
            data['sources'] = sources
            data['modulesPresent'] = [True for i in range(self.modules)]
        # Image gain has only entries for one module
        data['image.gain'] = np.zeros((self.mod_y, self.mod_x, self.pulses),
                                      dtype=np.uint16)
        # TODO: pulseId differ between AGIPD/LPD
        data['image.pulseId'] = np.arange(self.pulses, dtype=np.uint64)
        data['image.trainId'] = (
            np.ones(self.pulses) * trainId).astype(np.uint64)

        meta = self.gen_metadata(self.source, timestamp, trainId)
        return {self.source: data}, meta


class AGIPDModule(Detector):
    pulses = 64
    modules = 1
    mod_y = 128
    mod_x = 512
    pixel_size = 0.2
    distance = 2000
    layout = np.array([
        [12, 0],
        [13, 1],
        [14, 2],
        [15, 3],
        [8, 4],
        [9, 5],
        [10, 6],
        [11, 7],
    ])


class AGIPD(AGIPDModule):
    modules = 16


class LPD(Detector):
    pulses = 300
    modules = 16
    mod_y = 256
    mod_x = 256
    pixel_size = 0.5
    distance = 275
    layout = np.array([
        [15, 12, 3, 0],
        [14, 13, 2, 1],
        [11, 8, 7, 4],
        [10, 9, 6, 5],
    ])


def generate(detector, nsources):
    tid_counter = 10000000000
    while True:
        data, meta = detector.gen_data(tid_counter)

        if nsources > 1:
            source = detector.source
            for i in range(nsources):
                src = source + "-" + str(i+1)
                data[src] = copy.deepcopy(data[source])
                meta[src] = copy.deepcopy(meta[source])
                meta[src]['source'] = src
            del data[source]
            del meta[source]

        tid_counter += 1
        yield (data, meta)


def containize(train_data, ser, ser_func, vers):
    data, meta = train_data

    if vers not in ('1.0', '2.0', '2.1', '2.2'):
        raise ValueError("Invalid version %s" % vers)

    if vers in ('1.0', '2.0'):
        for key, value in meta.items():
            data[key].update({'metadata': value})

        if vers == '1.0':
            return [ser_func(data)]

    elif vers == '2.1':
        for key, value in meta.items():
            m = {}
            for mkey, mval in value.items():
                m['metadata.'+mkey] = mval
            data[key].update(m)

    newdata = {}
    for src, props in data.items():
        arr = {}
        arr_keys = []
        for key, value in props.items():
            if isinstance(value, np.ndarray):
                arr[key] = props[key]
                arr_keys.append(key)
        for arr_key in arr_keys:
            data[src].pop(arr_key)
        newdata[src] = (data[src], arr, meta[src])

    msg = []
    for src, (dic, arr, src_metadata) in newdata.items():
        header = {'source': src, 'content': str(ser)}
        if vers == '2.2':
            header['metadata'] = src_metadata
        msg.append(ser_func(header))
        msg.append(ser_func(dic))

        for path, array in arr.items():
            header = {'source': src, 'content': 'array', 'path': path,
                      'dtype': str(array.dtype), 'shape': array.shape}
            msg.append(ser_func(header))
            if not array.flags['C_CONTIGUOUS']:
                array = np.ascontiguousarray(array)
            msg.append(memoryview(array))

    return msg


TIMING_INTERVAL = 50


def start_gen(port, ser='msgpack', version='2.2', detector='AGIPD',
              raw=False, nsources=1, datagen='random', data_like='online', *,
              debug=True):
    """"Karabo bridge server simulation.

    Simulate a Karabo Bridge server and send random data from a detector,
    either AGIPD or LPD.

    Parameters
    ----------
    port: str
        The port to on which the server is bound.
    ser: str, optional
        The serialization algorithm, default is msgpack.
    version: str, optional
        The container version of the serialized data.
    detector: str, optional
        The data format to send, default is AGIPD detector.
    raw: bool, optional
        Generate raw data output if True, else CORRECTED. Default is False.
    nsources: int, optional
        Number of sources.
    datagen: string, optional
        Generator function used to generate detector data. Default is random.
    data_like: string optional ['online', 'file']
        Data array axes ordering for Mhz detector.
        The data arrays's axes can have different ordering on online data. The
        calibration processing orders axes as (fs, ss, pulses), whereas
        data in files have (pulses, ss, fs).
        This option allow to chose between 2 ordering:
        - online: (modules, fs, ss, pulses)
        - file: (pulses, modules, ss, fs)
        Note that the real system can send data in both shape with a
        performance penalty for the file-like array shape, default is online.
    """
    context = zmq.Context()
    socket = context.socket(zmq.REP)
    socket.setsockopt(zmq.LINGER, 0)
    socket.bind('tcp://*:{}'.format(port))

    if ser != 'msgpack':
        raise ValueError("Unknown serialisation format %s" % ser)
    serialize = partial(msgpack.dumps, use_bin_type=True)
    det = Detector.getDetector(detector, raw=raw, gen=datagen,
                               data_like=data_like)
    generator = generate(det, nsources)

    print('Simulated Karabo-bridge server started on:\ntcp://{}:{}'.format(
          uname().nodename, port))

    t_prev = time()
    n = 0

    try:
        while True:
            msg = socket.recv()
            if msg == b'next':
                train = next(generator)
                msg = containize(train, ser, serialize, version)
                socket.send_multipart(msg, copy=False)
                if debug:
                    print('Server : emitted train:',
                          train[1][list(train[1].keys())[0]]['timestamp.tid'])
                n += 1
                if n % TIMING_INTERVAL == 0:
                    t_now = time()
                    print('Sent {} trains in {:.2f} seconds ({:.2f} Hz)'
                          ''.format(TIMING_INTERVAL, t_now - t_prev,
                                    TIMING_INTERVAL / (t_now - t_prev)))
                    t_prev = t_now
            else:
                print('wrong request')
                break
    except KeyboardInterrupt:
        print('\nStopped.')
    finally:
        socket.close()
        context.destroy()


class ServeInThread(Thread):
    def __init__(self, endpoint, ser='msgpack', protocol_version='2.2',
                 detector='AGIPD', raw=False, nsources=1,
                 datagen='random', data_like='online'):
        super().__init__()
        self.protocol_version = protocol_version

        self.serialization_fmt = ser
        if ser != 'msgpack':
            raise ValueError("Unknown serialisation format %s" % ser)
        self.serialize = partial(msgpack.dumps, use_bin_type=True)

        det = Detector.getDetector(detector, raw=raw, gen=datagen,
                                   data_like=data_like)
        self.generator = generate(det, nsources)

        self.zmq_context = zmq.Context()
        self.server_socket = self.zmq_context.socket(zmq.REP)
        self.server_socket.setsockopt(zmq.LINGER, 0)
        self.server_socket.bind(endpoint)

        self.stopper_r = self.zmq_context.socket(zmq.PAIR)
        self.stopper_r.bind('inproc://sim-server-stop')
        self.stopper_w = self.zmq_context.socket(zmq.PAIR)
        self.stopper_w.connect('inproc://sim-server-stop')

    def run(self):
        poller = zmq.Poller()
        poller.register(self.server_socket, zmq.POLLIN)
        poller.register(self.stopper_r, zmq.POLLIN)
        while True:
            events = dict(poller.poll())
            if self.server_socket in events:
                msg = self.server_socket.recv()
                if msg == b'next':
                    train = next(self.generator)
                    msg = containize(train, self.serialization_fmt,
                                     self.serialize, self.protocol_version)
                    self.server_socket.send_multipart(msg, copy=False)
                else:
                    print('Unrecognised request:', msg)
            elif self.stopper_r in events:
                self.stopper_r.recv()
                break

    def stop(self):
        self.stopper_w.send(b'')
        self.join()
        self.zmq_context.destroy()

    def __enter__(self):
        self.start()

    def __exit__(self, exc_type, exc_val, exc_tb):
        self.stop()<|MERGE_RESOLUTION|>--- conflicted
+++ resolved
@@ -94,14 +94,9 @@
 
     @property
     def data_shape(self):
-<<<<<<< HEAD
+        shape = () if self.modules == 1 else (self.modules, )
         if self.data_like == 'online':
-            shape = (self.modules, self.mod_y, self.mod_x, self.pulses)
-=======
-        shape = () if self.modules == 1 else (self.modules, )
-        if self.frame == 'online':
             shape += (self.mod_y, self.mod_x, self.pulses)
->>>>>>> f9328d0e
         else:
             shape = (self.pulses, ) + shape + (self.mod_x, self.mod_y)
         return shape
